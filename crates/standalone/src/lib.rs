--- conflicted
+++ resolved
@@ -19,14 +19,9 @@
 use spacetimedb::control_db::ControlDb;
 use spacetimedb::database_instance_context::DatabaseInstanceContext;
 use spacetimedb::database_instance_context_controller::DatabaseInstanceContextController;
-<<<<<<< HEAD
-use spacetimedb::db::{db_metrics, Storage};
+use spacetimedb::db::{db_metrics, Config};
 use spacetimedb::host::EnergyQuanta;
 use spacetimedb::host::UpdateDatabaseResult;
-=======
-use spacetimedb::db::{db_metrics, Config};
-use spacetimedb::hash::Hash;
->>>>>>> 9ff8273f
 use spacetimedb::host::UpdateOutcome;
 use spacetimedb::host::{scheduler::Scheduler, HostController};
 use spacetimedb::identity::Identity;
@@ -579,25 +574,19 @@
             if let Some((dbic, scheduler)) = self.db_inst_ctx_controller.get(instance_id) {
                 (dbic, scheduler.new_with_same_db())
             } else {
-<<<<<<< HEAD
                 // `spawn_blocking` because we're accessing the filesystem
                 let (dbic, (scheduler, scheduler_starter)) = tokio::task::spawn_blocking({
                     let database = database.clone();
                     let path = root_db_path.clone();
-                    let storage = self.storage;
+                    let config = self.config;
                     move || -> anyhow::Result<_> {
-                        let dbic = DatabaseInstanceContext::from_database(storage, &database, instance_id, path);
+                        let dbic = DatabaseInstanceContext::from_database(config, &database, instance_id, path);
                         let sched = Scheduler::open(dbic.scheduler_db_path(root_db_path))?;
                         Ok((dbic, sched))
                     }
                 })
                 .await??;
 
-=======
-                let dbic =
-                    DatabaseInstanceContext::from_database(self.config, &database, instance_id, root_db_path.clone());
-                let (scheduler, scheduler_starter) = Scheduler::open(dbic.scheduler_db_path(root_db_path))?;
->>>>>>> 9ff8273f
                 self.db_inst_ctx_controller.insert(dbic.clone(), scheduler.clone());
                 (dbic, (scheduler, scheduler_starter))
             };
