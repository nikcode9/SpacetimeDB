--- conflicted
+++ resolved
@@ -160,31 +160,6 @@
         }
     }
 
-<<<<<<< HEAD
-    /// Returns an iterator over the [BTreeIndex] that yields all the `RowId`s
-    /// that match the specified `value` in the indexed column.
-    ///
-    /// Matches is defined by `Ord for AlgebraicValue`.
-    ///
-    /// For a unique index this will always yield at most one `RowId`.
-    ///
-    /// **Warning:**
-    ///
-    /// As explained in [ProductValue::project], the `index` will store a single [AlgebraicValue]
-    /// or [AlgebraicValue::ProductValue] based on the number of fields defined in [Self::cols].
-    /// Therefore, if you need to seek a `value` for multiple columns, you'll need to wrap them.
-    ///
-    #[tracing::instrument(skip_all)]
-    pub(crate) fn seek<'a>(&'a self, value: &'a AlgebraicValue) -> BTreeIndexRangeIter<'a> {
-        let k_start = IndexKey::from_row(value, DataKey::min_datakey());
-        let k_end = IndexKey::from_row(value, DataKey::max_datakey());
-        BTreeIndexRangeIter {
-            range_iter: self.idx.range(k_start..k_end),
-        }
-    }
-
-=======
->>>>>>> f2d038d8
     /// Construct the [BTreeIndex] from the rows.
     #[tracing::instrument(skip_all)]
     pub(crate) fn build_from_rows<'a>(&mut self, rows: impl Iterator<Item = &'a ProductValue>) -> Result<(), DBError> {
